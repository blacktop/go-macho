package objc

import (
	"fmt"
	"strings"
	"unicode"
)

// ref - https://developer.apple.com/library/archive/documentation/Cocoa/Conceptual/ObjCRuntimeGuide/Articles/ocrtTypeEncodings.html

var typeEncoding = map[string]string{
<<<<<<< HEAD
	"":   "",                      // Nothing
	"!":  "vector",                // TODO: review
	"#":  "Class",                 // Objective-C Class
	"%":  "NXAtom",                // TODO: review
	"*":  "char *",                // C String
	":":  "SEL",                   // Objective-C Selector
	"?":  "void * /* unknown */",  // Unknown (likely a C Function and unlikely an Objective-C Block)
	"@":  "id",                    // Objective-C Pointer
	"@?": "id /* block */",        // Objective-C Block Pointer
	"B":  "_Bool",                 // C Boolean
	"C":  "unsigned char",         // Unsigned C Character
	"D":  "long double",           // Extended-Precision C Floating-Point
	"I":  "unsigned int",          // Unsigned C Integer
	"L":  "unsigned long",         // Unsigned C Long Integer
	"Q":  "unsigned long long",    // Unsigned C Long-Long Integer
	"S":  "unsigned short",        // Unsigned C Short Integer
	"T":  "unsigned __int128",     // Unsigned C 128-bit Integer
	"Z":  "int32",                 // MAYBE
	"^":  "*",                     // C Pointer
	"^?": "void * /* function */", // C Function Pointer
	"b":  ":",                     // C Bit Field
	"c":  "char",                  // Signed C Character or Objective-C Boolean
	"d":  "double",                // Double-Precision C Floating-Point
	"f":  "float",                 // Single-Precision C Floating-Point
	"i":  "int",                   // Signed C Integer
	"l":  "long",                  // Signed C Long Integer
	"q":  "long long",             // Signed C Long-Long Integer
	"s":  "short",                 // Signed C Short Integer
	"t":  "__int128",              // Signed C 128-bit Integer
	"w":  "wchar_t",               // TODO: review
	"v":  "void",                  // C Void
	"z":  "size_t",                // TODO: review
	// "(": "", // C Union Begin
	// ")": "", // C Union End
	// "[": "", // C Array Begin
	// "]": "", // C Array End
	// "{": "", // C Struct Begin
	// "}": "", // C Struct End
=======
	"@": "id",
	"#": "Class",
	":": "SEL",
	"c": "char",
	"C": "unsigned char",
	"s": "short",
	"S": "unsigned short",
	"i": "int",
	"I": "unsigned int",
	"l": "long",
	"L": "unsigned long",
	"q": "long long",
	"Q": "unsigned long long",
	"t": "_int128",
	"T": "unsigned _int128",
	"f": "float",
	"d": "double",
	"D": "long double",
	"b": "bit field",
	"B": "_Bool",
	"v": "void",
	// "z": "size_t",
	// "Z": "int32",
	// "w": "wchar_t",
	"?": "undefined",
	"^": "*",
	"*": "char *",
	"%": "const char *", // "NXAtom",
	// "[":  "", // _C_ARY_B
	// "]":  "", // _C_ARY_E
	// "(":  "", // _C_UNION_B
	// ")":  "", // _C_UNION_E
	// "{":  "", // _C_STRUCT_B
	// "}":  "", // _C_STRUCT_E
	"!":  "vector",
	"Vv": "void",
	"^?": "void *",         // void *
	"@?": "id /* block */", // block type
	// "@?": "void (^)(void)", // block type
>>>>>>> fd5bbbca
}

var typeSpecifiers = map[string]string{
<<<<<<< HEAD
	"!": "vector",       // TODO: review
	"+": "gnu register", // TODO: review
	"A": "_Atomic",
	"N": "inout",
	"O": "bycopy",
	"R": "byref",
	"V": "oneway",
	"j": "_Complex",
=======
	"j": "_Complex",
	"A": "_Atomic",
	"r": "const",
>>>>>>> fd5bbbca
	"n": "in",
	"o": "out",
<<<<<<< HEAD
	"r": "const",
=======
	"O": "bycopy",
	"R": "byref",
	"V": "oneway",
	"+": "gnu register",
>>>>>>> fd5bbbca
}

const (
	propertyReadOnly  = "R" // property is read-only.
	propertyBycopy    = "C" // property is a copy of the value last assigned
	propertyByref     = "&" // property is a reference to the value last assigned
	propertyDynamic   = "D" // property is dynamic
	propertyGetter    = "G" // followed by getter selector name
	propertySetter    = "S" // followed by setter selector name
	propertyIVar      = "V" // followed by instance variable  name
	propertyType      = "T" // followed by old-style type encoding.
	propertyWeak      = "W" // 'weak' property
	propertyStrong    = "P" // property GC'able
	propertyAtomic    = "A" // property atomic
	propertyNonAtomic = "N" // property non-atomic
	propertyOptional  = "?" // property optional
)

type methodEncodedArg struct {
	DecType   string // decoded argument type
	EncType   string // encoded argument type
	StackSize string // variable stack size
}

type varEncodedType struct {
	Head     string // type specifiers
	Variable string // variable name
	DecType  string // decoded variable type
	EncType  string // encoded variable type
	Tail     string // type output tail
}

// decodeMethodTypes decodes the method types and returns a return type and the argument types
func decodeMethodTypes(encodedTypes string) (string, []string) {
	var argTypes []string

	// skip return type
	encArgs := strings.TrimLeft(skipFirstType(encodedTypes), "0123456789")

	for idx, arg := range getArguments(encArgs) {
		switch idx {
		case 0:
			argTypes = append(argTypes, fmt.Sprintf("(%s)self", arg.DecType))
		case 1:
			argTypes = append(argTypes, fmt.Sprintf("(%s)id", arg.DecType))
		default:
			argTypes = append(argTypes, fmt.Sprintf("(%s)", arg.DecType))
		}
	}
	return getReturnType(encodedTypes), argTypes
}

func getLastCapitalizedPart(s string) string {
	start := len(s)
	for i := len(s) - 1; i >= 0; i-- {
		if unicode.IsUpper(rune(s[i])) {
			start = i
		} else if start != len(s) {
			break
		}
	}
	if start == len(s) {
		return s
	}
	return strings.ToLower(s[start:])
}

func getMethodWithArgs(method, returnType string, args []string) string {
	if len(args) <= 2 {
		return fmt.Sprintf("(%s)%s;", returnType, method)
	}
	args = args[2:] // skip self and SEL

	parts := strings.Split(method, ":")

	var methodStr string
	if len(parts) > 1 { // method has arguments based on SEL having ':'
		for idx, part := range parts {
			argName := getLastCapitalizedPart(part)
			if len(part) == 0 || idx >= len(args) {
				break
			}
			methodStr += fmt.Sprintf("%s:%s ", part, args[idx]+argName)
		}
		return fmt.Sprintf("(%s)%s;", returnType, strings.TrimSpace(methodStr))
	}
	// method has no arguments based on SEL not having ':'
	return fmt.Sprintf("(%s)%s;", returnType, method)
}

func getPropertyType(attrs string) (typ string) {
	if strings.HasPrefix(attrs, propertyType) {
		var attr string
		var typParts []string
		parts := strings.Split(attrs, ",")
		for i := len(parts) - 1; i >= 0; i-- {
			sub := parts[i]
			switch string(sub[0]) {
			case propertyReadOnly:
			case propertyBycopy:
			case propertyByref:
			case propertyDynamic:
			case propertyGetter:
			case propertySetter:
			case propertyIVar:
			case propertyWeak:
			case propertyStrong:
			case propertyAtomic:
			case propertyNonAtomic:
			case propertyOptional:
			case propertyType:
				typParts = append([]string{strings.TrimPrefix(sub, propertyType)}, typParts...)
				attr = strings.Join(typParts, ",")
			default:
				typParts = append([]string{sub}, typParts...)
			}
		}
		if strings.HasPrefix(attr, "@\"") {
			typ = strings.Trim(attr, "@\"")
			typ = strings.ReplaceAll(typ, "><", ", ")
			if strings.HasPrefix(typ, "<") {
				typ = "id " + typ + " "
			} else {
				typ += " *"
			}
		} else {
			typ = decodeType(attr) + " "
		}
	} else {
		typ = "?"
	}
	return typ
}

func getPropertyAttributeTypes(attrs string) (string, bool) {
	// var ivarStr string
	var attrsStr string
	var attrsList []string

	isOptional := false

	for _, attr := range strings.Split(attrs, ",") {
		if strings.HasPrefix(attr, propertyIVar) {
			// found ivar name
			// ivarStr = strings.TrimPrefix(attr, propertyIVar)
			continue
		}
		// TODO: handle the following cases
		// @property struct YorkshireTeaStruct structDefault; ==> T{YorkshireTeaStruct="pot"i"lady"c},VstructDefault
		// @property int (*functionPointerDefault)(char *);   ==> T^?,VfunctionPointerDefault
		switch attr {
		case propertyGetter:
			attr = strings.TrimPrefix(attr, propertyGetter)
			attrsList = append(attrsList, fmt.Sprintf("getter=%s", attr))
		case propertySetter:
			attr = strings.TrimPrefix(attr, propertySetter)
			attrsList = append(attrsList, fmt.Sprintf("setter=%s", attr))
		case propertyReadOnly:
			attrsList = append(attrsList, "readonly")
		case propertyNonAtomic:
			attrsList = append(attrsList, "nonatomic")
		case propertyAtomic:
			attrsList = append(attrsList, "atomic")
		case propertyBycopy:
			attrsList = append(attrsList, "copy")
		case propertyByref:
			attrsList = append(attrsList, "retain")
		case propertyWeak:
			attrsList = append(attrsList, "weak")
		case propertyDynamic:
			// omit the @dynamic directive because it must never appear inside
			// @interface and @protocol blocks, only in @implementation blocks
		case propertyStrong:
			attrsList = append(attrsList, "collectable")
		case propertyOptional:
			isOptional = true
		}
	}

	if len(attrsList) > 0 {
		attrsStr = fmt.Sprintf("(%s) ", strings.Join(attrsList, ", "))
	}

	return attrsStr, isOptional
}

func getIVarType(ivType string) string {
	if strings.HasPrefix(ivType, "@\"") && len(ivType) > 1 {
		ivType = strings.Trim(ivType, "@\"")
		ivType = strings.ReplaceAll(ivType, "><", ", ")
		if strings.HasPrefix(ivType, "<") {
			return "id " + ivType + " "
		}
		return ivType + " *"
	}
	return decodeType(ivType) + " "
}

func getReturnType(types string) string {
	if len(types) == 0 {
		return ""
	}
	return decodeType(strings.TrimSuffix(types, skipFirstType(types)))
}

func decodeType(encType string) string {
	var s string

	if typ, ok := typeEncoding[encType]; ok {
		return typ
	}

	if strings.HasPrefix(encType, "^") {
		if typ, ok := typeEncoding[encType]; ok {
			return typ
		}
		return decodeType(encType[1:]) + " *" // pointer
	}

<<<<<<< HEAD
	if spec, ok := typeSpecifiers[string(encType[0])]; ok {
=======
	if strings.HasPrefix(encType, "@?") {
		if len(encType) > 2 { // TODO: remove this??
			pointerType := decodeType(encType[2:])
			return "id  ^" + pointerType
		} else {
			return "id /* block */"
		}
	}

	if strings.HasPrefix(encType, "^?") {
		if len(encType) > 2 {
			pointerType := decodeType(encType[2:])
			return "void * " + pointerType
		} else {
			return "void *"
		}
	}

	if typ, ok := typeEncoding[encType]; ok {
		return typ
	}

	if spec, ok := typeSpecifiers[string(encType[0])]; ok { // TODO: can there be more than 2 specifiers?
		if spec2, ok := typeSpecifiers[string(encType[1])]; ok {
			return spec2 + " " + spec + " " + decodeType(encType[2:])
		}
>>>>>>> fd5bbbca
		return spec + " " + decodeType(encType[1:])
	}

	if strings.HasPrefix(encType, "@\"") && len(encType) > 1 {
		return strings.Trim(encType, "@\"") + " *"
	}

	if strings.HasPrefix(encType, "b") {
		return decodeBitfield(encType)
	}

	if len(encType) > 2 {
		if strings.HasPrefix(encType, "[") { // ARRAY
			inner := encType[strings.IndexByte(encType, '[')+1 : strings.LastIndexByte(encType, ']')]
			s += decodeArray(inner)
		} else if strings.HasPrefix(encType, "{") { // STRUCT
			if !(strings.Contains(encType, "{") && strings.Contains(encType, "}")) {
				return "?"
			}
			inner := encType[strings.IndexByte(encType, '{')+1 : strings.LastIndexByte(encType, '}')]
			s += decodeStructure(inner)
		} else if strings.HasPrefix(encType, "(") { // UNION
			inner := encType[strings.IndexByte(encType, '(')+1 : strings.LastIndexByte(encType, ')')]
			s += decodeUnion(inner)
		}
	}

	if len(s) == 0 {
		return encType
	}

	return s
}

func decodeArray(arrayType string) string {
	numIdx := strings.LastIndexAny(arrayType, "0123456789")
	if len(arrayType) == 1 {
		return fmt.Sprintf("x[%s]", arrayType)
	}
	return fmt.Sprintf("%s x[%s]", decodeType(arrayType[numIdx+1:]), arrayType[:numIdx+1])
}

func decodeStructure(structure string) string {
	return decodeStructOrUnion(structure, "struct")
}

func decodeUnion(unionType string) string {
	return decodeStructOrUnion(unionType, "union")
}

func decodeBitfield(bitfield string) string {
	span := encodingGetSizeOfArguments(bitfield)
	return fmt.Sprintf("unsigned int x:%d", span)
}

func getFieldName(field string) (string, string) {
	if strings.HasPrefix(field, "\"") {
		name, rest, ok := strings.Cut(strings.TrimPrefix(field, "\""), "\"")
		if !ok {
			return "", field
		}
		return name, rest
	}
	return "", field
}

func decodeStructOrUnion(typ, kind string) string {
	name, rest, _ := strings.Cut(typ, "=")
	if name == "?" {
		name = ""
	} else {
		name += " "
	}

	if len(rest) == 0 {
		return fmt.Sprintf("%s %s", kind, strings.TrimSpace(name))
	}

	var idx int
	var fields []string
	fieldName, rest := getFieldName(rest)
	field, rest, ok := CutType(rest)

	for ok {
		if fieldName != "" {
			dtype := decodeType(field)
			if strings.HasSuffix(dtype, " *") {
				fields = append(fields, fmt.Sprintf("%s%s;", dtype, fieldName))
			} else {
				fields = append(fields, fmt.Sprintf("%s %s;", dtype, fieldName))
			}
		} else {
			if strings.HasPrefix(field, "b") {
				span := encodingGetSizeOfArguments(field)
				fields = append(fields, fmt.Sprintf("unsigned int x%d:%d;", idx, span))
			} else if strings.HasPrefix(field, "[") {
				array := decodeType(field)
				array = strings.TrimSpace(strings.Replace(array, "x", fmt.Sprintf("x%d", idx), 1))
				fields = append(fields, array)
			} else {
				fields = append(fields, fmt.Sprintf("%s x%d;", decodeType(field), idx))
			}
			idx++
		}
		fieldName, rest = getFieldName(rest)
		field, rest, ok = CutType(rest)
	}

	return fmt.Sprintf("%s %s{ %s }", kind, name, strings.Join(fields, " "))
}

func skipFirstType(typStr string) string {
	i := 0
	typ := []byte(typStr)
	for {
		switch typ[i] {
		case 'O': /* bycopy */
			fallthrough
		case 'n': /* in */
			fallthrough
		case 'o': /* out */
			fallthrough
		case 'N': /* inout */
			fallthrough
		case 'r': /* const */
			fallthrough
		case 'V': /* oneway */
			fallthrough
		case '^': /* pointers */
			i++
		case '@': /* objects */
			if i+1 < len(typ) && typ[i+1] == '?' {
				i++ /* Blocks */
			} else if i+1 < len(typ) && typ[i+1] == '"' {
				i++
				for typ[i+1] != '"' {
					i++ /* Class */
				}
				i++
			}
			return string(typ[i+1:])
		case '[': /* arrays */
			i++
			for typ[i] >= '0' && typ[i] <= '9' {
				i++
			}
			return string(typ[i+subtypeUntil(string(typ[i:]), ']')+1:])
		case '{': /* structures */
			i++
			return string(typ[i+subtypeUntil(string(typ[i:]), '}')+1:])
		case '(': /* unions */
			i++
			return string(typ[i+subtypeUntil(string(typ[i:]), ')')+1:])
		default: /* basic types */
			i++
			return string(typ[i:])
		}
	}
}

func subtypeUntil(typ string, end byte) int {
	var level int
	head := typ
	for len(typ) > 0 {
		if level == 0 && typ[0] == end {
			return len(head) - len(typ)
		}
		switch typ[0] {
		case ']', '}', ')':
			level -= 1
		case '[', '{', '(':
			level += 1
		}
		typ = typ[1:]
	}
	return 0
}

func CutType(typStr string) (string, string, bool) {
	var i int

	if len(typStr) == 0 {
		return "", "", false
	}
	if len(typStr) == 1 {
		return typStr, "", true
	}

	typ := []byte(typStr)
	for {
		switch typ[i] {
		case 'O': /* bycopy */
			fallthrough
		case 'n': /* in */
			fallthrough
		case 'o': /* out */
			fallthrough
		case 'N': /* inout */
			fallthrough
		case 'r': /* const */
			fallthrough
		case 'V': /* oneway */
			fallthrough
		case '^': /* pointers */
			i++
		case '@': /* objects */
			if i+1 < len(typ) && typ[i+1] == '?' {
				i++ /* Blocks */
			} else if i+1 < len(typ) && typ[i+1] == '"' {
				i++
				for typ[i+1] != '"' {
					i++ /* Class */
				}
				i++
			}
			return string(typ[:i+1]), string(typ[i+1:]), true
		case 'b': /* bitfields */
			i++
			for i < len(typ) && typ[i] >= '0' && typ[i] <= '9' {
				i++
			}
			return string(typ[:i]), string(typ[i:]), true
		case '[': /* arrays */
			i++
			for typ[i] >= '0' && typ[i] <= '9' {
				i++
			}
			return string(typ[:i+subtypeUntil(string(typ[i:]), ']')+1]), string(typ[i+subtypeUntil(string(typ[i:]), ']')+1:]), true
		case '{': /* structures */
			i++
			return string(typ[:i+subtypeUntil(string(typ[i:]), '}')+1]), string(typ[i+subtypeUntil(string(typ[i:]), '}')+1:]), true
		case '(': /* unions */
			i++
			return string(typ[:i+subtypeUntil(string(typ[i:]), ')')+1]), string(typ[i+subtypeUntil(string(typ[i:]), ')')+1:]), true
		default: /* basic types */
			i++
			return string(typ[:i]), string(typ[i:]), true
		}
	}
}

func getNumberOfArguments(types string) int {
	var nargs int
	// First, skip the return type
	types = skipFirstType(types)
	// Next, skip stack size
	types = strings.TrimLeft(types, "0123456789")
	// Now, we have the arguments - count how many
	for len(types) > 0 {
		// Traverse argument type
		types = skipFirstType(types)
		// Skip GNU runtime's register parameter hint
		types = strings.TrimPrefix(types, "+")
		// Traverse (possibly negative) argument offset
		types = strings.TrimPrefix(types, "-")
		types = strings.TrimLeft(types, "0123456789")
		// Made it past an argument
		nargs++
	}
	return nargs
}

func getArguments(encArgs string) []methodEncodedArg {
	var args []methodEncodedArg
	t, rest, ok := CutType(encArgs)
	for ok {
		i := 0
		for i < len(rest) && rest[i] >= '0' && rest[i] <= '9' {
			i++
		}
		args = append(args, methodEncodedArg{
			EncType:   t,
			DecType:   decodeType(t),
			StackSize: rest[:i],
		})
		t, rest, ok = CutType(rest[i:])
	}
	return args
}

func encodingGetSizeOfArguments(typedesc string) uint {
	var stackSize uint

	stackSize = 0
	typedesc = skipFirstType(typedesc)

	for i := 0; i < len(typedesc); i++ {
		if typedesc[i] >= '0' && typedesc[i] <= '9' {
			stackSize = stackSize*10 + uint(typedesc[i]-'0')
		} else {
			break
		}
	}

	return stackSize
}<|MERGE_RESOLUTION|>--- conflicted
+++ resolved
@@ -9,11 +9,10 @@
 // ref - https://developer.apple.com/library/archive/documentation/Cocoa/Conceptual/ObjCRuntimeGuide/Articles/ocrtTypeEncodings.html
 
 var typeEncoding = map[string]string{
-<<<<<<< HEAD
 	"":   "",                      // Nothing
-	"!":  "vector",                // TODO: review
+	"!":  "/* vector */",          // TODO: review
 	"#":  "Class",                 // Objective-C Class
-	"%":  "NXAtom",                // TODO: review
+	"%":  "const char *",          // TODO: review
 	"*":  "char *",                // C String
 	":":  "SEL",                   // Objective-C Selector
 	"?":  "void * /* unknown */",  // Unknown (likely a C Function and unlikely an Objective-C Block)
@@ -27,7 +26,6 @@
 	"Q":  "unsigned long long",    // Unsigned C Long-Long Integer
 	"S":  "unsigned short",        // Unsigned C Short Integer
 	"T":  "unsigned __int128",     // Unsigned C 128-bit Integer
-	"Z":  "int32",                 // MAYBE
 	"^":  "*",                     // C Pointer
 	"^?": "void * /* function */", // C Function Pointer
 	"b":  ":",                     // C Bit Field
@@ -39,61 +37,20 @@
 	"q":  "long long",             // Signed C Long-Long Integer
 	"s":  "short",                 // Signed C Short Integer
 	"t":  "__int128",              // Signed C 128-bit Integer
-	"w":  "wchar_t",               // TODO: review
 	"v":  "void",                  // C Void
-	"z":  "size_t",                // TODO: review
+	// "%": "NXAtom", // TODO: review
+	// "Z": "int32", // TODO: review
+	// "w": "wchar_t", // TODO: review
+	// "z": "size_t", // TODO: review
 	// "(": "", // C Union Begin
 	// ")": "", // C Union End
 	// "[": "", // C Array Begin
 	// "]": "", // C Array End
 	// "{": "", // C Struct Begin
 	// "}": "", // C Struct End
-=======
-	"@": "id",
-	"#": "Class",
-	":": "SEL",
-	"c": "char",
-	"C": "unsigned char",
-	"s": "short",
-	"S": "unsigned short",
-	"i": "int",
-	"I": "unsigned int",
-	"l": "long",
-	"L": "unsigned long",
-	"q": "long long",
-	"Q": "unsigned long long",
-	"t": "_int128",
-	"T": "unsigned _int128",
-	"f": "float",
-	"d": "double",
-	"D": "long double",
-	"b": "bit field",
-	"B": "_Bool",
-	"v": "void",
-	// "z": "size_t",
-	// "Z": "int32",
-	// "w": "wchar_t",
-	"?": "undefined",
-	"^": "*",
-	"*": "char *",
-	"%": "const char *", // "NXAtom",
-	// "[":  "", // _C_ARY_B
-	// "]":  "", // _C_ARY_E
-	// "(":  "", // _C_UNION_B
-	// ")":  "", // _C_UNION_E
-	// "{":  "", // _C_STRUCT_B
-	// "}":  "", // _C_STRUCT_E
-	"!":  "vector",
-	"Vv": "void",
-	"^?": "void *",         // void *
-	"@?": "id /* block */", // block type
-	// "@?": "void (^)(void)", // block type
->>>>>>> fd5bbbca
 }
 
 var typeSpecifiers = map[string]string{
-<<<<<<< HEAD
-	"!": "vector",       // TODO: review
 	"+": "gnu register", // TODO: review
 	"A": "_Atomic",
 	"N": "inout",
@@ -101,21 +58,9 @@
 	"R": "byref",
 	"V": "oneway",
 	"j": "_Complex",
-=======
-	"j": "_Complex",
-	"A": "_Atomic",
-	"r": "const",
->>>>>>> fd5bbbca
 	"n": "in",
 	"o": "out",
-<<<<<<< HEAD
 	"r": "const",
-=======
-	"O": "bycopy",
-	"R": "byref",
-	"V": "oneway",
-	"+": "gnu register",
->>>>>>> fd5bbbca
 }
 
 const (
@@ -335,36 +280,12 @@
 		return decodeType(encType[1:]) + " *" // pointer
 	}
 
-<<<<<<< HEAD
-	if spec, ok := typeSpecifiers[string(encType[0])]; ok {
-=======
-	if strings.HasPrefix(encType, "@?") {
-		if len(encType) > 2 { // TODO: remove this??
-			pointerType := decodeType(encType[2:])
-			return "id  ^" + pointerType
-		} else {
-			return "id /* block */"
-		}
-	}
-
-	if strings.HasPrefix(encType, "^?") {
-		if len(encType) > 2 {
-			pointerType := decodeType(encType[2:])
-			return "void * " + pointerType
-		} else {
-			return "void *"
-		}
-	}
-
-	if typ, ok := typeEncoding[encType]; ok {
-		return typ
-	}
-
 	if spec, ok := typeSpecifiers[string(encType[0])]; ok { // TODO: can there be more than 2 specifiers?
-		if spec2, ok := typeSpecifiers[string(encType[1])]; ok {
-			return spec2 + " " + spec + " " + decodeType(encType[2:])
-		}
->>>>>>> fd5bbbca
+		if len(encType) > 1 {
+			if spec2, ok := typeSpecifiers[string(encType[1])]; ok {
+				return spec2 + " " + spec + " " + decodeType(encType[2:])
+			}
+		}
 		return spec + " " + decodeType(encType[1:])
 	}
 
